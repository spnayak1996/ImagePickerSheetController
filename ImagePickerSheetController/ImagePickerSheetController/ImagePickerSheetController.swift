--- conflicted
+++ resolved
@@ -239,14 +239,17 @@
         
         backgroundView.frame = view.bounds
         
-        let tableViewHeight = Array(0..<tableView.numberOfRowsInSection(1))
-                .reduce(tableView(tableView, heightForRowAtIndexPath: NSIndexPath(forRow: 0, inSection: 0))) { total, row in
-                    total + tableView(tableView, heightForRowAtIndexPath: NSIndexPath(forRow: row, inSection: 1))
-                }
-
-        tableView.frame = CGRect(x: view.bounds.minX, y: view.bounds.maxY-tableViewHeight, width: view.bounds.width, height: tableViewHeight)
-    }
-    
+        let tableViewHeight = Array(0..<tableView.numberOfRowsInSection(1)).reduce(tableView(tableView, heightForRowAtIndexPath: NSIndexPath(forRow: 0, inSection: 0))) { total, row in
+            total + tableView(tableView, heightForRowAtIndexPath: NSIndexPath(forRow: row, inSection: 1))
+        }
+        let tableViewSize = CGSize(width: view.bounds.width, height: tableViewHeight)
+        
+        // This particular order is necessary so that the sheet is layed out
+        // correctly with and without an enclosing popover
+        preferredContentSize = tableViewSize
+        tableView.frame = CGRect(origin: CGPoint(x: view.bounds.minX, y: view.bounds.maxY-tableViewHeight), size: tableViewSize)
+    }
+
 }
 
 // MARK: - UITableViewDataSource
@@ -442,33 +445,11 @@
         return CGSizeMake(imageWidth  + inset, size.height)
     }
     
-<<<<<<< HEAD
 }
 
 // MARK: - UIViewControllerTransitioningDelegate
 
 extension ImagePickerSheetController: UIViewControllerTransitioningDelegate {
-=======
-    // MARK: - Layout
-    
-    public override func viewDidLayoutSubviews() {
-        super.viewDidLayoutSubviews()
-        
-        backgroundView.frame = view.bounds
-        
-        let tableViewHeight = Array(0..<tableView.numberOfRowsInSection(1)).reduce(tableView(tableView, heightForRowAtIndexPath: NSIndexPath(forRow: 0, inSection: 0))) { total, row in
-            total + tableView(tableView, heightForRowAtIndexPath: NSIndexPath(forRow: row, inSection: 1))
-        }
-        let tableViewSize = CGSize(width: view.bounds.width, height: tableViewHeight)
-        
-        // This particular order is necessary so that the sheet is layed out
-        // correctly with and without an enclosing popover
-        preferredContentSize = tableViewSize
-        tableView.frame = CGRect(origin: CGPoint(x: view.bounds.minX, y: view.bounds.maxY-tableViewHeight), size: tableViewSize)
-    }
-    
-    // MARK: - Transitioning
->>>>>>> 37ae9adb
     
     public func animationControllerForPresentedController(presented: UIViewController, presentingController presenting: UIViewController, sourceController source: UIViewController) -> UIViewControllerAnimatedTransitioning? {
         return AnimationController(imagePickerSheetController: self, presenting: true)
